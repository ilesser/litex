--- conflicted
+++ resolved
@@ -782,13 +782,8 @@
             if reset_address is None:
                 reset_address = self.mem_map["rom"]
             self.cpu.set_reset_address(reset_address)
-<<<<<<< HEAD
-            for n, cpu_master_bus in enumerate(self.cpu.buses):
+            for n, cpu_master_bus in enumerate(self.cpu.periph_buses):
                 self.bus.add_master(name="cpu_master_bus{}".format(n), master=cpu_master_bus)
-=======
-            for n, cpu_bus in enumerate(self.cpu.periph_buses):
-                self.bus.add_master(name="cpu_bus{}".format(n), master=cpu_bus)
->>>>>>> bd36fa7a
             self.csr.add("cpu", use_loc_if_exists=True)
             if hasattr(self.cpu, "interrupt"):
                 for name, loc in self.cpu.interrupts.items():
