--- conflicted
+++ resolved
@@ -39,11 +39,8 @@
 from litex.soc.cores.cpu.rocket import RocketRV64
 from litex.soc.cores.cpu.microwatt import Microwatt
 from litex.soc.cores.cpu.blackparrot import BlackParrotRV64
-<<<<<<< HEAD
+from litex.soc.cores.cpu.serv import SERV
 from litex.soc.cores.cpu.hps import HPSDecoder
-=======
-from litex.soc.cores.cpu.serv import SERV
->>>>>>> bd36fa7a
 
 CPUS = {
     "None"        : CPUNone,
@@ -55,11 +52,8 @@
     "rocket"      : RocketRV64,
     "microwatt"   : Microwatt,
     "blackparrot" : BlackParrotRV64,
-<<<<<<< HEAD
-    "hps"        : HPSDecoder,
-=======
     "serv"        : SERV
->>>>>>> bd36fa7a
+    "hps"         : HPSDecoder,
 }
 
 # CPU Variants/Extensions Definition ---------------------------------------------------------------
@@ -103,7 +97,7 @@
 # CPU Variants/Extensions Check/Format -------------------------------------------------------------
 
 def check_format_cpu_variant(variant):
-	# Support the old style which used underscore for separator
+    # Support the old style which used underscore for separator
     if variant is None:
         variant = "standard"
     if variant == "debug":
